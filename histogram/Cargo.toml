[package]
name = "histogram"
version = "0.8.0"
edition = "2021"
authors = ["Brian Martin <brian@pelikan.io>"]
license = "MIT OR Apache-2.0"
description = "A collection of histogram data structures"
homepage = "https://github.com/pelikan-io/rustcommon"
repository = "https://github.com/pelikan-io/rustcommon"

[dependencies]
<<<<<<< HEAD
clocksource = { version = "0.7.1", path = "../clocksource" }
thiserror = "1.0.47"
=======
thiserror = "1.0.38"

[dev-dependencies]
criterion = "0.4.0"
itertools = "0.11.0"
>>>>>>> 4e762405

[[bench]]
name = "histogram"
harness = false

[dev-dependencies]
criterion = "0.5.1"
serde_json = "1.0.105"<|MERGE_RESOLUTION|>--- conflicted
+++ resolved
@@ -9,21 +9,12 @@
 repository = "https://github.com/pelikan-io/rustcommon"
 
 [dependencies]
-<<<<<<< HEAD
 clocksource = { version = "0.7.1", path = "../clocksource" }
 thiserror = "1.0.47"
-=======
-thiserror = "1.0.38"
 
 [dev-dependencies]
-criterion = "0.4.0"
-itertools = "0.11.0"
->>>>>>> 4e762405
+criterion = "0.5.1"
 
 [[bench]]
 name = "histogram"
-harness = false
-
-[dev-dependencies]
-criterion = "0.5.1"
-serde_json = "1.0.105"+harness = false